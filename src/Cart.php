--- conflicted
+++ resolved
@@ -678,13 +678,9 @@
 
         $this->instance($currentInstance);
 
-<<<<<<< HEAD
         $this->createdAt = Carbon::parse(data_get($stored, 'created_at'));
         $this->updatedAt = Carbon::parse(data_get($stored, 'updated_at'));
 
-        $this->getConnection()->table($this->getTableName())
-            ->where('identifier', $identifier)->delete();
-=======
         $this->getConnection()->table($this->getTableName())->where('identifier', $identifier)->delete();
     }
 
@@ -708,7 +704,6 @@
         $this->getConnection()->table($this->getTableName())->where('identifier', $identifier)->delete();
 
         $this->events->dispatch('cart.erased');
->>>>>>> 937a5325
     }
 
     /**
