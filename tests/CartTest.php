--- conflicted
+++ resolved
@@ -1205,31 +1205,12 @@
     }
 
     /** @test */
-<<<<<<< HEAD
-    public function it_can_erase_a_cart_from_the_database()
-=======
     public function it_can_merge_without_dispatching_add_events()
->>>>>>> 677bc1c2
     {
         $this->artisan('migrate', [
             '--database' => 'testing',
         ]);
 
-<<<<<<< HEAD
-        Event::fake();
-
-        $cart = $this->getCart();
-
-        $cart->add(new BuyableProduct());
-
-        $cart->store($identifier = 123);
-
-        $cart->erase($identifier);
-
-        $this->assertDatabaseMissing('shoppingcart', ['identifier' => $identifier, 'instance' => 'default']);
-
-        Event::assertDispatched('cart.erased');
-=======
         $cart = $this->getCartDiscount(50);
         $cart->add(new BuyableProduct(1, 'Item', 10.00), 1);
         $cart->add(new BuyableProduct(2, 'Item 2', 10.00), 1);
@@ -1280,7 +1261,6 @@
             $this->assertEquals('2', $cart2->countInstances());
             $this->assertEquals(20, $cart2->totalFloat());
         });
->>>>>>> 677bc1c2
     }
 
     /**
