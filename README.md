# LaravelShoppingcart

![CI Code Checks](https://github.com/bumbummen99/LaravelShoppingcart/workflows/CI%20Code%20Checks/badge.svg?branch=master)
[![codecov](https://codecov.io/gh/bumbummen99/LaravelShoppingcart/branch/master/graph/badge.svg)](https://codecov.io/gh/bumbummen99/LaravelShoppingcart)
[![StyleCI](https://styleci.io/repos/152610878/shield?branch=master)](https://styleci.io/repos/152610878)
[![Total Downloads](https://poser.pugx.org/bumbummen99/shoppingcart/downloads.png)](https://packagist.org/packages/bumbummen99/shoppingcart)
[![Latest Stable Version](https://poser.pugx.org/bumbummen99/shoppingcart/v/stable)](https://packagist.org/packages/bumbummen99/shoppingcart)
[![Latest Unstable Version](https://poser.pugx.org/bumbummen99/shoppingcart/v/unstable)](https://packagist.org/packages/bumbummen99/shoppingcart)
[![License](https://poser.pugx.org/bumbummen99/shoppingcart/license)](https://packagist.org/packages/bumbummen99/shoppingcart)

This is a fork of [Crinsane's LaravelShoppingcart](https://github.com/Crinsane/LaravelShoppingcart) extended with minor features compatible with Laravel 8+. An example integration can be [found here](https://github.com/bumbummen99/LaravelShoppingcartDemo).

## Installation

Install the [package](https://packagist.org/packages/bumbummen99/shoppingcart) through [Composer](http://getcomposer.org/).

Run the Composer require command from the Terminal:

```sh
composer require bumbummen99/shoppingcart
```

Now you're ready to start using the shoppingcart in your application.

**As of version 2 of this package it's possibly to use dependency injection to inject an instance of the Cart class into your controller or other class**

You definitely should publish the `config` file and take a look at it.

```sh
php artisan vendor:publish --provider="Gloudemans\Shoppingcart\ShoppingcartServiceProvider" --tag="config"
```

This will give you a `cart.php` config file in which you can make changes to the packages behaivor.

## Table of Contents

Look at one of the following topics to learn more about LaravelShoppingcart

- [Important note](#important-note)
- [Usage](#usage)
- [Collections](#collections)
- [Instances](#instances)
- [Models](#models)
- [Database](#database)
- [Calculators](#calculators)
- [Exceptions](#exceptions)
- [Events](#events)
- [Example](#example)
- [Contributors](#contributors)

## Important note

As all the shopping cart that calculate prices including taxes and discount, also this module could be affected by the "totals rounding issue" ([\*](https://stackoverflow.com/questions/13529580/magento-tax-rounding-issue)) due to the decimal precision used for prices and for the results.
In order to avoid (or at least minimize) this issue, in the Laravel shoppingcart package the totals are calculated using the method **"per Row"** and returned already rounded based on the number format set as default in the config file (cart.php).
Due to this **WE DISCOURAGE TO SET HIGH PRECISION AS DEFAULT AND TO FORMAT THE OUTPUT RESULT USING LESS DECIMAL** Doing this can lead to the rounding issue.

The base price (product price) is left not rounded.

## Usage

The shoppingcart gives you the following methods to use:

### Cart::add()

Adding an item to the cart is really simple, you just use the `add()` method, which accepts a variety of parameters.

In its most basic form you can specify the id, name, quantity, price and weight of the product you'd like to add to the cart.

```php
Cart::add('293ad', 'Product 1', 1, 9.99, 550);
```

As an optional fifth parameter you can pass it options, so you can add multiple items with the same id, but with (for instance) a different size.

```php
Cart::add('293ad', 'Product 1', 1, 9.99, 550, ['size' => 'large']);
```

**The `add()` method will return an CartItem instance of the item you just added to the cart.**

Maybe you prefer to add the item using an array? As long as the array contains the required keys, you can pass it to the method. The options key is optional.

```php
Cart::add(['id' => '293ad', 'name' => 'Product 1', 'qty' => 1, 'price' => 9.99, 'weight' => 550, 'options' => ['size' => 'large']]);
```

New in version 2 of the package is the possibility to work with the [Buyable](#buyable) interface. The way this works is that you have a model implement the [Buyable](#buyable) interface, which will make you implement a few methods so the package knows how to get the id, name and price from your model.
This way you can just pass the `add()` method a model and the quantity and it will automatically add it to the cart.

**As an added bonus it will automatically associate the model with the CartItem**

```php
Cart::add($product, 1, ['size' => 'large']);
```

As an optional third parameter you can add options.

```php
Cart::add($product, 1, ['size' => 'large']);
```

Finally, you can also add multipe items to the cart at once.
You can just pass the `add()` method an array of arrays, or an array of Buyables and they will be added to the cart.

**When adding multiple items to the cart, the `add()` method will return an array of CartItems.**

```php
Cart::add([
  ['id' => '293ad', 'name' => 'Product 1', 'qty' => 1, 'price' => 10.00, 'weight' => 550],
  ['id' => '4832k', 'name' => 'Product 2', 'qty' => 1, 'price' => 10.00, 'weight' => 550, 'options' => ['size' => 'large']]
]);

Cart::add([$product1, $product2]);
```

### Cart::update()

To update an item in the cart, you'll first need the rowId of the item.
Next you can use the `update()` method to update it.

If you simply want to update the quantity, you'll pass the update method the rowId and the new quantity:

```php
$rowId = 'da39a3ee5e6b4b0d3255bfef95601890afd80709';

Cart::update($rowId, 2); // Will update the quantity
```

If you would like to update options of an item inside the cart,

```php
$rowId = 'da39a3ee5e6b4b0d3255bfef95601890afd80709';

Cart::update($rowId, ['options'  => ['size' => 'small']]); // Will update the size option with new value
```

If you want to update more attributes of the item, you can either pass the update method an array or a `Buyable` as the second parameter. This way you can update all information of the item with the given rowId.

```php
Cart::update($rowId, ['name' => 'Product 1']); // Will update the name

Cart::update($rowId, $product); // Will update the id, name and price
```

### Cart::remove()

To remove an item for the cart, you'll again need the rowId. This rowId you simply pass to the `remove()` method and it will remove the item from the cart.

```php
$rowId = 'da39a3ee5e6b4b0d3255bfef95601890afd80709';

Cart::remove($rowId);
```

### Cart::get()

If you want to get an item from the cart using its rowId, you can simply call the `get()` method on the cart and pass it the rowId.

```php
$rowId = 'da39a3ee5e6b4b0d3255bfef95601890afd80709';

Cart::get($rowId);
```

### Cart::content()

Of course you also want to get the carts content. This is where you'll use the `content` method. This method will return a Collection of CartItems which you can iterate over and show the content to your customers.

```php
Cart::content();
```

This method will return the content of the current cart instance, if you want the content of another instance, simply chain the calls.

```php
Cart::instance('wishlist')->content();
```

### Cart::destroy()

If you want to completely remove the content of a cart, you can call the destroy method on the cart. This will remove all CartItems from the cart for the current cart instance.

```php
Cart::destroy();
```

### Cart::weight()

The `weight()` method can be used to get the weight total of all items in the cart, given their weight and quantity.

```php
Cart::weight();
```

The method will automatically format the result, which you can tweak using the three optional parameters

```php
Cart::weight($decimals, $decimalSeperator, $thousandSeperator);
```

You can set the default number format in the config file.

**If you're not using the Facade, but use dependency injection in your (for instance) Controller, you can also simply get the total property `$cart->weight`**

### Cart::total()

The `total()` method can be used to get the calculated total of all items in the cart, given there price and quantity.

```php
Cart::total();
```

The method will automatically format the result, which you can tweak using the three optional parameters

```php
Cart::total($decimals, $decimalSeparator, $thousandSeparator);
```

You can set the default number format in the config file.

**If you're not using the Facade, but use dependency injection in your (for instance) Controller, you can also simply get the total property `$cart->total`**

### Cart::tax()

The `tax()` method can be used to get the calculated amount of tax for all items in the cart, given there price and quantity.

```php
Cart::tax();
```

The method will automatically format the result, which you can tweak using the three optional parameters

```php
Cart::tax($decimals, $decimalSeparator, $thousandSeparator);
```

You can set the default number format in the config file.

**If you're not using the Facade, but use dependency injection in your (for instance) Controller, you can also simply get the tax property `$cart->tax`**

### Cart::subtotal()

The `subtotal()` method can be used to get the total of all items in the cart, minus the total amount of tax.

```php
Cart::subtotal();
```

The method will automatically format the result, which you can tweak using the three optional parameters

```php
Cart::subtotal($decimals, $decimalSeparator, $thousandSeparator);
```

You can set the default number format in the config file.

**If you're not using the Facade, but use dependency injection in your (for instance) Controller, you can also simply get the subtotal property `$cart->subtotal`**

### Cart::discount()

The `discount()` method can be used to get the total discount of all items in the cart.

```php
Cart::discount();
```

The method will automatically format the result, which you can tweak using the three optional parameters

```php
Cart::discount($decimals, $decimalSeparator, $thousandSeparator);
```

You can set the default number format in the config file.

**If you're not using the Facade, but use dependency injection in your (for instance) Controller, you can also simply get the subtotal property `$cart->discount`**

### Cart::initial()

The `initial()` method can be used to get the total price of all items in the cart before applying discount and taxes.

It could be deprecated in the future. **When rounded could be affected by the rounding issue**, use it carefully or use [Cart::priceTotal()](<#Cart::priceTotal()>)

```php
Cart::initial();
```

The method will automatically format the result, which you can tweak using the three optional parameters.

```php
Cart::initial($decimals, $decimalSeparator, $thousandSeparator);
```

You can set the default number format in the config file.

### Cart::priceTotal()

The `priceTotal()` method can be used to get the total price of all items in the cart before applying discount and taxes.

```php
Cart::priceTotal();
```

The method return the result rounded based on the default number format, but you can tweak using the three optional parameters

```php
Cart::priceTotal($decimals, $decimalSeparator, $thousandSeparator);
```

You can set the default number format in the config file.

**If you're not using the Facade, but use dependency injection in your (for instance) Controller, you can also simply get the subtotal property `$cart->initial`**

### Cart::count()

If you want to know how many items there are in your cart, you can use the `count()` method. This method will return the total number of items in the cart. So if you've added 2 books and 1 shirt, it will return 3 items.

```php
Cart::count();
$cart->count();
```

### Cart::search()

To find an item in the cart, you can use the `search()` method.

**This method was changed on version 2**

Behind the scenes, the method simply uses the filter method of the Laravel Collection class. This means you must pass it a Closure in which you'll specify you search terms.

If you for instance want to find all items with an id of 1:

```php
$cart->search(function ($cartItem, $rowId) {
	return $cartItem->id === 1;
});
```

As you can see the Closure will receive two parameters. The first is the CartItem to perform the check against. The second parameter is the rowId of this CartItem.

**The method will return a Collection containing all CartItems that where found**

This way of searching gives you total control over the search process and gives you the ability to create very precise and specific searches.

### Cart::setTax($rowId, $taxRate)

You can use the `setTax()` method to change the tax rate that applies to the CartItem. This will overwrite the value set in the config file.

```php
Cart::setTax($rowId, 21);
$cart->setTax($rowId, 21);
```

### Cart::setGlobalTax($taxRate)

You can use the `setGlobalTax()` method to change the tax rate for all items in the cart. New items will receive the setGlobalTax as well.

```php
Cart::setGlobalTax(21);
$cart->setGlobalTax(21);
```

### Cart::setGlobalDiscount($discountRate)

You can use the `setGlobalDiscount()` method to change the discount rate for all items in the cart. New items will receive the discount as well.

```php
Cart::setGlobalDiscount(50);
$cart->setGlobalDiscount(50);
```

### Cart::setDiscount($rowId, $taxRate)

You can use the `setDiscount()` method to change the discount rate that applies a CartItem. Keep in mind that this value will be changed if you set the global discount for the Cart afterwards.

```php
Cart::setDiscount($rowId, 21);
$cart->setDiscount($rowId, 21);
```

### Buyable

For the convenience of faster adding items to cart and their automatic association, your model has to implement the `Buyable` interface. You can use the `CanBeBought` trait to implement the required methods but keep in mind that these will use predefined fields on your model for the required values.

```php
<?php
namespace App\Models;

use Gloudemans\Shoppingcart\Contracts\Buyable;
use Illuminate\Database\Eloquent\Model;

class Product extends Model implements Buyable {
    use Gloudemans\Shoppingcart\CanBeBought;
}
```

If the trait does not work for on the model or you wan't to map the fields manually the model has to implement the `Buyable` interface methods. To do so, it must implement such functions:

```php
public function getBuyableIdentifier() {
    return $this->id;
}
public function getBuyableDescription() {
    return $this->name;
}
public function getBuyablePrice() {
    return $this->price;
}
public function getBuyableWeight() {
    return $this->weight;
}
```

Example:

```php
<?php
namespace App\Models;

use Gloudemans\Shoppingcart\Contracts\Buyable;
use Illuminate\Database\Eloquent\Model;

class Product extends Model implements Buyable {
    public function getBuyableIdentifier($options = null) {
        return $this->id;
    }
    public function getBuyableDescription($options = null) {
        return $this->name;
    }
    public function getBuyablePrice($options = null) {
        return $this->price;
    }
    public function getBuyableWeight($options = null) {
        return $this->weight;
    }
}
```

## Collections

On multiple instances the Cart will return to you a Collection. This is just a simple Laravel Collection, so all methods you can call on a Laravel Collection are also available on the result.

As an example, you can quicky get the number of unique products in a cart:

```php
Cart::content()->count();
```

Or you can group the content by the id of the products:

```php
Cart::content()->groupBy('id');
```

## Instances

The packages supports multiple instances of the cart. The way this works is like this:

You can set the current instance of the cart by calling `Cart::instance('newInstance')`. From this moment, the active instance of the cart will be `newInstance`, so when you add, remove or get the content of the cart, you're work with the `newInstance` instance of the cart.
If you want to switch instances, you just call `Cart::instance('otherInstance')` again, and you're working with the `otherInstance` again.

So a little example:

```php
Cart::instance('shopping')->add('192ao12', 'Product 1', 1, 9.99, 550);

// Get the content of the 'shopping' cart
Cart::content();

Cart::instance('wishlist')->add('sdjk922', 'Product 2', 1, 19.95, 550, ['size' => 'medium']);

// Get the content of the 'wishlist' cart
Cart::content();

// If you want to get the content of the 'shopping' cart again
Cart::instance('shopping')->content();

// And the count of the 'wishlist' cart again
Cart::instance('wishlist')->count();
```

You can also use the `InstanceIdentifier` Contract to extend a desired Model to assign / create a Cart instance for it. This also allows to directly set the global discount.

```php
<?php

namespace App;
...
use Illuminate\Foundation\Auth\User as Authenticatable;
use Gloudemans\Shoppingcart\Contracts\InstanceIdentifier;

class User extends Authenticatable implements InstanceIdentifier
{
	...

	/**
     * Get the unique identifier to load the Cart from
     *
     * @return int|string
     */
    public function getInstanceIdentifier($options = null)
    {
        return $this->email;
    }

    /**
     * Get the unique identifier to load the Cart from
     *
     * @return int|string
     */
    public function getInstanceGlobalDiscount($options = null)
    {
        return $this->discountRate ?: 0;
    }
}

// Inside Controller
$user = \Auth::user();
$cart = Cart::instance($user);
```

**N.B. Keep in mind that the cart stays in the last set instance for as long as you don't set a different one during script execution.**

**N.B.2 The default cart instance is called `default`, so when you're not using instances,`Cart::content();` is the same as `Cart::instance('default')->content()`.**

## Models

Because it can be very convenient to be able to directly access a model from a CartItem is it possible to associate a model with the items in the cart. Let's say you have a `Product` model in your application. With the `associate()` method, you can tell the cart that an item in the cart, is associated to the `Product` model.

That way you can access your model right from the `CartItem`!

The model can be accessed via the `model` property on the CartItem.

**If your model implements the `Buyable` interface and you used your model to add the item to the cart, it will associate automatically.**

Here is an example:

```php

// First we'll add the item to the cart.
$cartItem = Cart::add('293ad', 'Product 1', 1, 9.99, 550, ['size' => 'large']);

// Next we associate a model with the item.
Cart::associate($cartItem->rowId, 'Product');

// Or even easier, call the associate method on the CartItem!
$cartItem->associate('Product');

// You can even make it a one-liner
Cart::add('293ad', 'Product 1', 1, 9.99, 550, ['size' => 'large'])->associate('Product');

// Now, when iterating over the content of the cart, you can access the model.
foreach(Cart::content() as $row) {
	echo 'You have ' . $row->qty . ' items of ' . $row->model->name . ' with description: "' . $row->model->description . '" in your cart.';
}
```

## Database

- [Config](#configuration)
- [Storing the cart](#storing-the-cart)
- [Restoring the cart](#restoring-the-cart)

### Configuration

To save cart into the database so you can retrieve it later, the package needs to know which database connection to use and what the name of the table is.
By default the package will use the default database connection and use a table named `shoppingcart`. You can change that in the configuration.

To make your life easy, the package also includes a ready to use `migration` which you can publish by running:

    php artisan vendor:publish --provider="Gloudemans\Shoppingcart\ShoppingcartServiceProvider" --tag="migrations"

This will place a `shoppingcart` table's migration file into `database/migrations` directory. Now all you have to do is run `php artisan migrate` to migrate your database.

### Storing the cart

To store your cart instance into the database, you have to call the `store($identifier) ` method. Where `$identifier` is a random key, for instance the id or username of the user.

```php
Cart::store('username');

// To store a cart instance named 'wishlist'
Cart::instance('wishlist')->store('username');
```

### Restoring the cart

If you want to retrieve the cart from the database and restore it, all you have to do is call the `restore($identifier)` where `$identifier` is the key you specified for the `store` method.

```php
Cart::restore('username');

// To restore a cart instance named 'wishlist'
Cart::instance('wishlist')->restore('username');
```

### Merge the cart

If you want to merge the cart with another one from the database, all you have to do is call the `merge($identifier)` where `$identifier` is the key you specified for the `store` method. You can also define if you want to keep the discount and tax rates of the items and if you want to dispatch "cart.added" events.

```php
// Merge the contents of 'savedcart' into 'username'.
Cart::instance('username')->merge('savedcart', $keepDiscount, $keepTaxrate, $dispatchAdd, 'savedcartinstance');
```

### Erasing the cart

If you want to erase the cart from the database, all you have to do is call the `erase($identifier)` where `$identifier` is the key you specified for the `store` method.

```php
Cart::erase('username');

// To erase a cart switching to an instance named 'wishlist'
Cart::instance('wishlist')->erase('username');
```

## Calculators

The calculation logic for the package is implemented and defined in `Calculator` classes. These implement the `Gloudemans\Shoppingcart\Contracts\Calculator` Contract and and determine how the prices are calculated and rounded. The calculators can be configured in the confugration file. This is the default calculator:

```php
<?php

namespace Gloudemans\Shoppingcart\Calculation;

use Gloudemans\Shoppingcart\CartItem;
use Gloudemans\Shoppingcart\Contracts\Calculator;

class DefaultCalculator implements Calculator
{
    public static function getAttribute(string $attribute, CartItem $cartItem)
    {
        $decimals = config('cart.format.decimals', 2);

        switch ($attribute) {
            case 'discount':
                return $cartItem->price * ($cartItem->getDiscountRate() / 100);
            case 'tax':
                return round($cartItem->priceTarget * ($cartItem->taxRate / 100), $decimals);
            case 'priceTax':
                return round($cartItem->priceTarget + $cartItem->tax, $decimals);
            case 'discountTotal':
                return round($cartItem->discount * $cartItem->qty, $decimals);
            case 'priceTotal':
                return round($cartItem->price * $cartItem->qty, $decimals);
            case 'subtotal':
                return max(round($cartItem->priceTotal - $cartItem->discountTotal, $decimals), 0);
            case 'priceTarget':
                return round(($cartItem->priceTotal - $cartItem->discountTotal) / $cartItem->qty, $decimals);
            case 'taxTotal':
                return round($cartItem->subtotal * ($cartItem->taxRate / 100), $decimals);
            case 'total':
                return round($cartItem->subtotal + $cartItem->taxTotal, $decimals);
            default:
                return;
        }
    }
}

```

## Exceptions

The Cart package will throw exceptions if something goes wrong. This way it's easier to debug your code using the Cart package or to handle the error based on the type of exceptions. The Cart packages can throw the following exceptions:

| Exception                    | Reason                                                                             |
| ---------------------------- | ---------------------------------------------------------------------------------- |
| _CartAlreadyStoredException_ | When trying to store a cart that was already stored using the specified identifier |
| _InvalidRowIDException_      | When the rowId that got passed doesn't exists in the current cart instance         |
| _UnknownModelException_      | When you try to associate an none existing model to a CartItem.                    |

## Events

The cart also has events build in. There are five events available for you to listen for.

| Event         | Fired                                    | Parameter                             |
| ------------- | ---------------------------------------- | ------------------------------------- |
| cart.adding   | When adding an item to the cart.         | The `CartItem` that is being added.   |
| cart.updating | When updating an item to the cart.       | The `CartItem` that is being updated. |
| cart.removing | When removing an item to the cart.       | The `CartItem` that is being removed. |
| cart.added    | When an item was added to the cart.      | The `CartItem` that was added.        |
| cart.updated  | When an item was updated to the cart.    | The `CartItem` that was updated.      |
| cart.removed  | When an item was removed from the cart.  | The `CartItem` that was removed.      |
| cart.merged   | When the content of a cart is merged     | -                                     |
| cart.stored   | When the content of a cart was stored.   | -                                     |
| cart.restored | When the content of a cart was restored. | -                                     |
| cart.erased   | When the content of a cart was erased.   | -                                     |

## Example

Below is a little example of how to list the cart content in a table:

```php
// Add some items in your Controller.
Cart::add('192ao12', 'Product 1', 1, 9.99);
Cart::add('1239ad0', 'Product 2', 2, 5.95, ['size' => 'large']);

// Display the content in a View.
<table>
   	<thead>
       	<tr>
           	<th>Product</th>
           	<th>Qty</th>
           	<th>Price</th>
           	<th>Subtotal</th>
       	</tr>
   	</thead>

   	<tbody>

   		<?php foreach(Cart::content() as $row) :?>

       		<tr>
           		<td>
               		<p><strong><?php echo $row->name; ?></strong></p>
               		<p><?php echo ($row->options->has('size') ? $row->options->size : ''); ?></p>
           		</td>
           		<td><input type="text" value="<?php echo $row->qty; ?>"></td>
           		<td>$<?php echo $row->price; ?></td>
           		<td>$<?php echo $row->total; ?></td>
       		</tr>

	   	<?php endforeach;?>

   	</tbody>

   	<tfoot>
   		<tr>
   			<td colspan="2">&nbsp;</td>
   			<td>Subtotal</td>
   			<td><?php echo Cart::subtotal(); ?></td>
   		</tr>
   		<tr>
   			<td colspan="2">&nbsp;</td>
   			<td>Tax</td>
   			<td><?php echo Cart::tax(); ?></td>
   		</tr>
   		<tr>
   			<td colspan="2">&nbsp;</td>
   			<td>Total</td>
   			<td><?php echo Cart::total(); ?></td>
   		</tr>
   	</tfoot>
</table>
```

### Changelog

Please see [CHANGELOG](CHANGELOG.md) for more information what has changed recently.

## Collaborators

<!-- readme: collaborators -start -->
<table>
<tr>
    <td align="center">
        <a href="https://github.com/finchandfriends">
            <img src="https://avatars.githubusercontent.com/u/34292159?v=4" width="100;" alt="finchandfriends"/>
            <br />
            <sub><b>Marcin</b></sub>
        </a>
    </td></tr>
</table>
<!-- readme: collaborators -end -->

## Contributors

<!-- readme: contributors -start -->
<table>
<tr>
    <td align="center">
        <a href="https://github.com/bumbummen99">
            <img src="https://avatars.githubusercontent.com/u/4533331?v=4" width="100;" alt="bumbummen99"/>
            <br />
            <sub><b>Patrick</b></sub>
        </a>
    </td>
    <td align="center">
        <a href="https://github.com/Crinsane">
            <img src="https://avatars.githubusercontent.com/u/1297781?v=4" width="100;" alt="Crinsane"/>
            <br />
            <sub><b>Rob Gloudemans</b></sub>
        </a>
    </td>
    <td align="center">
        <a href="https://github.com/Norris1z">
            <img src="https://avatars.githubusercontent.com/u/18237132?v=4" width="100;" alt="Norris1z"/>
            <br />
            <sub><b>Norris Oduro</b></sub>
        </a>
    </td>
    <td align="center">
        <a href="https://github.com/finchandfriends">
            <img src="https://avatars.githubusercontent.com/u/34292159?v=4" width="100;" alt="finchandfriends"/>
            <br />
            <sub><b>Marcin</b></sub>
        </a>
    </td>
    <td align="center">
        <a href="https://github.com/olegbespalov">
            <img src="https://avatars.githubusercontent.com/u/5425600?v=4" width="100;" alt="olegbespalov"/>
            <br />
            <sub><b>Oleg Bespalov</b></sub>
        </a>
    </td>
    <td align="center">
        <a href="https://github.com/cwprogger">
            <img src="https://avatars.githubusercontent.com/u/11742147?v=4" width="100;" alt="cwprogger"/>
            <br />
            <sub><b>Andrew Savchenko</b></sub>
        </a>
    </td></tr>
<tr>
    <td align="center">
        <a href="https://github.com/ChrisThompsonTLDR">
            <img src="https://avatars.githubusercontent.com/u/348801?v=4" width="100;" alt="ChrisThompsonTLDR"/>
            <br />
            <sub><b>Chris Thompson</b></sub>
        </a>
    </td></tr>
<tr>
    <td align="center">
        <a href="https://github.com/Jam-Iko">
            <img src="https://avatars.githubusercontent.com/u/44161368?v=4" width="100;" alt="Jam-Iko"/>
            <br />
            <sub><b>Jam-Iko</b></sub>
        </a>
    </td>
    <td align="center">
        <a href="https://github.com/mattusik">
            <img src="https://avatars.githubusercontent.com/u/1252223?v=4" width="100;" alt="mattusik"/>
            <br />
            <sub><b>Matus Rohal</b></sub>
        </a>
    </td>
    <td align="center">
        <a href="https://github.com/rakibabu">
            <img src="https://avatars.githubusercontent.com/u/14089150?v=4" width="100;" alt="rakibabu"/>
            <br />
            <sub><b>Rakhal Imming</b></sub>
        </a>
    </td>
    <td align="center">
        <a href="https://github.com/tiotobing">
            <img src="https://avatars.githubusercontent.com/u/33707075?v=4" width="100;" alt="tiotobing"/>
            <br />
            <sub><b>Tiotobing</b></sub>
        </a>
    </td>
    <td align="center">
        <a href="https://github.com/Sartoric">
            <img src="https://avatars.githubusercontent.com/u/6607379?v=4" width="100;" alt="Sartoric"/>
            <br />
            <sub><b>Sartoric</b></sub>
        </a>
    </td>
    <td align="center">
        <a href="https://github.com/macbookandrew">
            <img src="https://avatars.githubusercontent.com/u/784333?v=4" width="100;" alt="macbookandrew"/>
            <br />
            <sub><b>Andrew Minion</b></sub>
        </a>
    </td></tr>
<tr>
    <td align="center">
        <a href="https://github.com/dtwebuk">
            <img src="https://avatars.githubusercontent.com/u/6045378?v=4" width="100;" alt="dtwebuk"/>
            <br />
            <sub><b>Daniel Tomlinson</b></sub>
        </a>
    </td></tr>
<tr>
    <td align="center">
        <a href="https://github.com/tkaw220">
            <img src="https://avatars.githubusercontent.com/u/694289?v=4" width="100;" alt="tkaw220"/>
            <br />
            <sub><b>Edwin Aw</b></sub>
        </a>
    </td>
    <td align="center">
        <a href="https://github.com/manojo123">
            <img src="https://avatars.githubusercontent.com/u/20805943?v=4" width="100;" alt="manojo123"/>
            <br />
            <sub><b>Jorge Moura</b></sub>
        </a>
    </td>
    <td align="center">
        <a href="https://github.com/jorgejavierleon">
            <img src="https://avatars.githubusercontent.com/u/7950376?v=4" width="100;" alt="jorgejavierleon"/>
            <br />
            <sub><b>Jorge Javier León</b></sub>
        </a>
    </td>
    <td align="center">
        <a href="https://github.com/geisi">
            <img src="https://avatars.githubusercontent.com/u/10728579?v=4" width="100;" alt="geisi"/>
            <br />
            <sub><b>Tim Geisendörfer</b></sub>
        </a>
    </td>
    <td align="center">
        <a href="https://github.com/adamgoose">
            <img src="https://avatars.githubusercontent.com/u/611068?v=4" width="100;" alt="adamgoose"/>
            <br />
            <sub><b>Adam Engebretson</b></sub>
        </a>
    </td></tr>
<tr>
    <td align="center">
        <a href="https://github.com/andcl">
            <img src="https://avatars.githubusercontent.com/u/8470427?v=4" width="100;" alt="andcl"/>
            <br />
            <sub><b>Andrés</b></sub>
        </a>
    </td></tr>
<tr>
    <td align="center">
        <a href="https://github.com/ganyicz">
            <img src="https://avatars.githubusercontent.com/u/3823354?v=4" width="100;" alt="ganyicz"/>
            <br />
            <sub><b>Filip Ganyicz</b></sub>
        </a>
    </td>
    <td align="center">
        <a href="https://github.com/guysolamour">
            <img src="https://avatars.githubusercontent.com/u/22590722?v=4" width="100;" alt="guysolamour"/>
            <br />
            <sub><b>Guy-roland ASSALE</b></sub>
        </a>
    </td>
    <td align="center">
        <a href="https://github.com/jackmcdade">
            <img src="https://avatars.githubusercontent.com/u/44739?v=4" width="100;" alt="jackmcdade"/>
            <br />
            <sub><b>Jack McDade</b></sub>
        </a>
    </td>
    <td align="center">
        <a href="https://github.com/jeremyvaught">
            <img src="https://avatars.githubusercontent.com/u/302304?v=4" width="100;" alt="jeremyvaught"/>
            <br />
            <sub><b>Jeremy Vaught</b></sub>
        </a>
    </td>
    <td align="center">
        <a href="https://github.com/jmarkese">
            <img src="https://avatars.githubusercontent.com/u/1827586?v=4" width="100;" alt="jmarkese"/>
            <br />
            <sub><b>John Markese</b></sub>
        </a>
    </td></tr>
<tr>
    <td align="center">
        <a href="https://github.com/nexxai">
            <img src="https://avatars.githubusercontent.com/u/4316564?v=4" width="100;" alt="nexxai"/>
            <br />
            <sub><b>JT Smith</b></sub>
        </a>
    </td></tr>
<tr>
    <td align="center">
        <a href="https://github.com/mrabbani">
            <img src="https://avatars.githubusercontent.com/u/4253979?v=4" width="100;" alt="mrabbani"/>
            <br />
            <sub><b>Mahbub Rabbani</b></sub>
        </a>
    </td>
    <td align="center">
        <a href="https://github.com/xpundel">
            <img src="https://avatars.githubusercontent.com/u/1384653?v=4" width="100;" alt="xpundel"/>
            <br />
            <sub><b>Mikhail Lisnyak</b></sub>
        </a>
    </td>
    <td align="center">
        <a href="https://github.com/absemetov">
            <img src="https://avatars.githubusercontent.com/u/735924?v=4" width="100;" alt="absemetov"/>
            <br />
            <sub><b>Nadir Absemetov</b></sub>
        </a>
    </td>
    <td align="center">
        <a href="https://github.com/nielsiano">
            <img src="https://avatars.githubusercontent.com/u/947684?v=4" width="100;" alt="nielsiano"/>
            <br />
            <sub><b>Niels Stampe</b></sub>
        </a>
    </td>
    <td align="center">
        <a href="https://github.com/4ilo">
            <img src="https://avatars.githubusercontent.com/u/15938739?v=4" width="100;" alt="4ilo"/>
            <br />
            <sub><b>Olivier</b></sub>
        </a>
    </td></tr>
<tr>
    <td align="center">
        <a href="https://github.com/PazkaL">
            <img src="https://avatars.githubusercontent.com/u/1322192?v=4" width="100;" alt="PazkaL"/>
            <br />
            <sub><b>Pascal Kousbroek</b></sub>
        </a>
<<<<<<< HEAD
=======
    </td>
    <td align="center">
        <a href="https://github.com/publiux">
            <img src="https://avatars.githubusercontent.com/u/2847188?v=4" width="100;" alt="publiux"/>
            <br />
            <sub><b>Raul Ruiz</b></sub>
        </a>
    </td>
    <td align="center">
        <a href="https://github.com/royduin">
            <img src="https://avatars.githubusercontent.com/u/1703233?v=4" width="100;" alt="royduin"/>
            <br />
            <sub><b>Roy Duineveld</b></sub>
        </a>
    </td>
    <td align="center">
        <a href="https://github.com/CaddyDz">
            <img src="https://avatars.githubusercontent.com/u/13698160?v=4" width="100;" alt="CaddyDz"/>
            <br />
            <sub><b>Salim Djerbouh</b></sub>
        </a>
    </td>
    <td align="center">
        <a href="https://github.com/pendalff">
            <img src="https://avatars.githubusercontent.com/u/236587?v=4" width="100;" alt="pendalff"/>
            <br />
            <sub><b>Fukalov Sem</b></sub>
        </a>
    </td>
    <td align="center">
        <a href="https://github.com/sobhanatar">
            <img src="https://avatars.githubusercontent.com/u/1507325?v=4" width="100;" alt="sobhanatar"/>
            <br />
            <sub><b>Sobhan Atar</b></sub>
        </a>
    </td></tr>
<tr>
    <td align="center">
        <a href="https://github.com/mightyteja">
            <img src="https://avatars.githubusercontent.com/u/2662727?v=4" width="100;" alt="mightyteja"/>
            <br />
            <sub><b>Teja Babu S</b></sub>
        </a>
    </td>
    <td align="center">
        <a href="https://github.com/kekenec">
            <img src="https://avatars.githubusercontent.com/u/11806874?v=4" width="100;" alt="kekenec"/>
            <br />
            <sub><b>Kekenec</b></sub>
        </a>
    </td>
    <td align="center">
        <a href="https://github.com/sasin91">
            <img src="https://avatars.githubusercontent.com/u/808722?v=4" width="100;" alt="sasin91"/>
            <br />
            <sub><b>Sasin91</b></sub>
        </a>
>>>>>>> 82a1e7d9
    </td></tr>
</table>
<!-- readme: contributors -end --><|MERGE_RESOLUTION|>--- conflicted
+++ resolved
@@ -999,8 +999,6 @@
             <br />
             <sub><b>Pascal Kousbroek</b></sub>
         </a>
-<<<<<<< HEAD
-=======
     </td>
     <td align="center">
         <a href="https://github.com/publiux">
@@ -1058,7 +1056,6 @@
             <br />
             <sub><b>Sasin91</b></sub>
         </a>
->>>>>>> 82a1e7d9
     </td></tr>
 </table>
 <!-- readme: contributors -end -->